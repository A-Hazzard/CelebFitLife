--- conflicted
+++ resolved
@@ -1,47 +1,12 @@
 "use client";
-<<<<<<< HEAD
-import React, { useEffect, useRef, useState } from "react";
-import { useParams } from "next/navigation";
+
+import React, { useState, useEffect, useRef } from "react";
+import { usePathname, useSearchParams, useRouter } from "next/navigation";
+import { db } from "@/lib/firebase/client";
 import { doc, getDoc } from "firebase/firestore";
-import { db } from "@/lib/firebase/client";
-import { Stream } from "@/lib/types/streaming.types";
-import { ClientTwilioService } from "@/lib/services/ClientTwilioService";
-import Video from "twilio-video";
-
-export default function ViewerPage() {
-  const { slug } = useParams<{ slug: string }>();
-  const [stream, setStream] = useState<Stream | null>(null);
-  const [status, setStatus] = useState<
-    "loading" | "live" | "offline" | "ended"
-  >("loading");
-  const [error, setError] = useState<string | null>(null);
-  const videoRef = useRef<HTMLDivElement>(null);
-  const roomRef = useRef<Video.Room | null>(null);
-
-=======
-import React, { useState, useCallback, useEffect, useRef } from "react";
-import { usePathname, useSearchParams, useRouter } from "next/navigation";
-import Image from "next/image";
-import { db } from "@/lib/firebase/client";
-import { doc, getDoc, onSnapshot, Timestamp } from "firebase/firestore";
-import StreamChat from "@/components/streaming/StreamChat";
 import { useAuthStore } from "@/lib/store/useAuthStore";
-import { clearVideoContainer } from "@/lib/utils/twilio";
-import {
-  Room,
-  RemoteAudioTrack,
-  RemoteVideoTrack,
-  RemoteParticipant,
-  RemoteTrack,
-  TwilioError,
-  connect,
-} from "twilio-video";
-import { MicOff, Mic, Lock } from "lucide-react";
-import { Countdown } from "@/components/streaming/Countdown";
+import { Lock } from "lucide-react";
 import { Button } from "@/components/ui/button";
-import VideoContainer from "@/components/streaming/VideoContainer";
-import StreamStatusOverlay from "@/components/streaming/StreamStatusOverlay";
-import { ClientTwilioService } from "@/lib/services/ClientTwilioService";
 import {
   Dialog,
   DialogContent,
@@ -52,16 +17,6 @@
   DialogClose,
 } from "@/components/ui/dialog";
 
-// Create a static instance of ClientTwilioService for the client side
-const clientTwilioService = new ClientTwilioService();
-
-// Generate a unique identity for viewers that includes a timestamp and random value
-const generateUniqueIdentity = (prefix: string, userId: string): string => {
-  const timestamp = Date.now();
-  const random = Math.floor(Math.random() * 10000);
-  return `${prefix}_${userId}_${timestamp}_${random}`;
-};
-
 export default function LiveViewPage() {
   const pathname = usePathname();
   const searchParams = useSearchParams();
@@ -73,7 +28,9 @@
   const isPreview = searchParams.get("preview") === "true";
   const initialCountdown = parseInt(searchParams.get("countdown") || "0", 10);
   const [previewCountdown, setPreviewCountdown] = useState(initialCountdown);
-  const [previewInterval, setPreviewInterval] = useState<NodeJS.Timeout | null>(null);
+  const [previewInterval, setPreviewInterval] = useState<NodeJS.Timeout | null>(
+    null
+  );
 
   // Start preview countdown if in preview mode
   useEffect(() => {
@@ -89,7 +46,9 @@
           // Update countdown in URL to persist across page refreshes
           const newParams = new URLSearchParams(searchParams);
           newParams.set("countdown", (prev - 1).toString());
-          router.replace(`${pathname}?${newParams.toString()}`, { scroll: false });
+          router.replace(`${pathname}?${newParams.toString()}`, {
+            scroll: false,
+          });
           return prev - 1;
         });
       }, 1000);
@@ -101,7 +60,7 @@
     }
     // Always return a cleanup function
     return () => {};
-  }, [isPreview, pathname, router, searchParams]);
+  }, [isPreview, pathname, router, searchParams, previewCountdown]);
 
   // Clean up interval on unmount
   useEffect(() => {
@@ -110,186 +69,77 @@
     };
   }, [previewInterval]);
 
-  // Using isStreamStarted to track if the stream is active
+  // Stream state
   const [hasStarted, setHasStarted] = useState(false);
   const [hasEnded, setHasEnded] = useState(false);
-
-  // Remove unused remoteParticipant state
-  const [remoteVideoTrack, setRemoteVideoTrack] =
-    useState<RemoteVideoTrack | null>(null);
-  const [remoteAudioTrack, setRemoteAudioTrack] =
-    useState<RemoteAudioTrack | null>(null);
   const [videoStatus, setVideoStatus] = useState<
     "waiting" | "connecting" | "active" | "offline" | "ended" | "error"
   >("waiting");
   const [hasHydrated, setHasHydrated] = useState(false);
-  const [streamerStatus, setStreamerStatus] = useState({
-    audioMuted: false,
-    cameraOff: false,
-  });
-  const [isAudioMuted, setIsAudioMuted] = useState(false);
-  const [isScheduled, setIsScheduled] = useState(false);
-  const [scheduledTime, setScheduledTime] = useState<Timestamp | null>(null);
-  const [streamStartTime, setStreamStartTime] = useState<Timestamp | null>(
-    null
-  );
-  const [streamDuration, setStreamDuration] = useState(0);
-  const [loadingAuth, setLoadingAuth] = useState(true);
-
-  // This state is used to detect browser autoplay restrictions
+  const [streamTitle, setStreamTitle] = useState("");
+  const [connectionError, setConnectionError] = useState<string | null>(null);
+
+  // Video container reference
   const videoContainerRef = useRef<HTMLDivElement>(null);
-  // Remove unused state variables
-  const [streamTitle, setStreamTitle] = useState("");
-  const [thumbnail, setThumbnail] = useState("");
-
-  // Enhanced error states for better error handling
-  const [connectionError, setConnectionError] = useState<string | null>(null);
-  const [isRetrying, setIsRetrying] = useState(false);
-  const [connectionAttempts, setConnectionAttempts] = useState(0);
-  const maxConnectionAttempts = 5;
-
-  const isMountedRef = useRef(false);
-  const isConnectingRef = useRef(false);
-
-  // Define references used throughout the component
-  const twilioRoom = useRef<Room | null>(null);
-  const streamHealthChecked = useRef<boolean>(false);
-  const streamHealthTimeout = useRef<NodeJS.Timeout | null>(null);
-
-  // Function to handle auto-retry attempts
-  const manualRetryRef = useRef<(() => Promise<void>) | null>(null);
-
-  // Ensure component mount status is tracked
->>>>>>> 3d0d9c84
-  useEffect(() => {
-    if (!slug) return;
-    const fetchStream = async () => {
-      setStatus("loading");
-      setError(null);
-      const docRef = doc(db, "streams", slug as string);
-      const snap = await getDoc(docRef);
-      if (!snap.exists()) {
-        setStatus("offline");
-        setStream(null);
-        return;
-      }
-      const data = snap.data() as Stream;
-      setStream(data);
-      if (data.hasEnded) setStatus("ended");
-      else if (data.hasStarted) setStatus("live");
-      else setStatus("offline");
-    };
-    fetchStream();
-  }, [slug]);
-
-  useEffect(() => {
-    if (status !== "live" || !stream) return;
-    let mounted = true;
-    let videoTrack: Video.RemoteVideoTrack | null = null;
-    let audioTrack: Video.RemoteAudioTrack | null = null;
-    const joinRoom = async () => {
+
+  const [isAuthorized, setIsAuthorized] = useState<boolean | null>(null);
+  const [showLockModal, setShowLockModal] = useState(false);
+
+  // Load the stream and check authorization
+  useEffect(() => {
+    if (!slug || !currentUser) return;
+
+    const loadStream = async () => {
       try {
-        const identity = `viewer_${Date.now()}_${Math.floor(
-          Math.random() * 10000
-        )}`;
-        const client = new ClientTwilioService();
-        const token = await client.getToken(stream.slug, identity);
-        const room = await Video.connect(token, {
-          name: stream.slug,
-          tracks: [],
-        });
-        if (!mounted) return;
-        roomRef.current = room;
-        room.participants.forEach(handleParticipant);
-        room.on("participantConnected", handleParticipant);
-        room.on("participantDisconnected", cleanupTracks);
-        room.on("disconnected", cleanupTracks);
-      } catch (error: unknown) {
-        let message = "Failed to connect to stream";
+        const streamRef = doc(db, "streams", slug);
+        const streamDoc = await getDoc(streamRef);
+
+        if (!streamDoc.exists()) {
+          setIsAuthorized(false);
+          setShowLockModal(true);
+          setVideoStatus("offline");
+          return;
+        }
+
+        const streamData = streamDoc.data();
+        // Update UI based on stream data
+        setStreamTitle(streamData.title || "Live Stream");
+        setHasStarted(streamData.hasStarted || false);
+        setHasEnded(streamData.hasEnded || false);
+
+        if (streamData.hasStarted && !streamData.hasEnded) {
+          setVideoStatus("active");
+        } else if (streamData.hasEnded) {
+          setVideoStatus("ended");
+        } else {
+          setVideoStatus("offline");
+        }
+
+        // Check authorization
+        const streamerId = streamData.streamerId;
         if (
-          typeof error === "object" &&
-          error &&
-          "message" in error &&
-          typeof (error as { message: unknown }).message === "string"
+          currentUser.myStreamers &&
+          Array.isArray(currentUser.myStreamers) &&
+          currentUser.myStreamers.includes(streamerId)
         ) {
-          message = (error as { message: string }).message;
+          setIsAuthorized(true);
+        } else {
+          setIsAuthorized(false);
+          setShowLockModal(true);
         }
-        setError(message);
+      } catch (error) {
+        console.error("Error loading stream:", error);
+        setConnectionError("Failed to load stream data");
+        setVideoStatus("error");
       }
     };
-    const handleParticipant = (participant: Video.RemoteParticipant) => {
-      participant.tracks.forEach((pub) => {
-        if (pub.isSubscribed && pub.track) handleTrack(pub.track);
-      });
-      participant.on("trackSubscribed", handleTrack);
-      participant.on("trackUnsubscribed", cleanupTracks);
-    };
-    const handleTrack = (track: Video.RemoteTrack) => {
-      if (track.kind === "video" && videoRef.current) {
-        cleanupTracks();
-        videoTrack = track as Video.RemoteVideoTrack;
-        const el = videoTrack.attach();
-        el.style.width = "100%";
-        el.style.height = "100%";
-        el.setAttribute("playsinline", "");
-        el.setAttribute("autoplay", "");
-        videoRef.current.appendChild(el);
-      } else if (track.kind === "audio") {
-        audioTrack = track as Video.RemoteAudioTrack;
-        const el = audioTrack.attach();
-        el.style.display = "none";
-        document.body.appendChild(el);
-      }
-    };
-    const cleanupTracks = () => {
-      if (videoTrack && videoRef.current) {
-        videoTrack.detach().forEach((el) => el.remove());
-        videoTrack = null;
-      }
-      if (audioTrack) {
-        audioTrack.detach().forEach((el) => el.remove());
-        audioTrack = null;
-      }
-    };
-    joinRoom();
-    return () => {
-      mounted = false;
-      if (roomRef.current) roomRef.current.disconnect();
-      cleanupTracks();
-    };
-<<<<<<< HEAD
-  }, [status, stream]);
-=======
-  }, [slug, videoStatus, twilioRoom, hasEnded, handleRetryAttempt]);
-
-  const [isAuthorized, setIsAuthorized] = useState<boolean | null>(null);
-  const [showLockModal, setShowLockModal] = useState(false);
-
-  // Secure access: check if user owns the streamer for this stream
-  useEffect(() => {
-    if (!slug || !currentUser) return;
-    (async () => {
-      const streamRef = doc(db, "streams", slug);
-      const streamDoc = await getDoc(streamRef);
-      if (!streamDoc.exists()) {
-        setIsAuthorized(false);
-        setShowLockModal(true);
-        return;
-      }
-      const streamData = streamDoc.data();
-      const streamerId = streamData.streamerId;
-      if (
-        currentUser.myStreamers &&
-        Array.isArray(currentUser.myStreamers) &&
-        currentUser.myStreamers.includes(streamerId)
-      ) {
-        setIsAuthorized(true);
-      } else {
-        setIsAuthorized(false);
-        setShowLockModal(true);
-      }
-    })();
+
+    loadStream();
   }, [slug, currentUser]);
+
+  useEffect(() => {
+    setHasHydrated(true);
+  }, []);
 
   if (!hasHydrated || !currentUser) return null;
   if (isAuthorized === false) {
@@ -301,9 +151,13 @@
               <span className="inline-flex items-center justify-center w-16 h-16 rounded-full bg-brandOrange/10 mb-2">
                 <Lock className="w-10 h-10 text-brandOrange" />
               </span>
-              <DialogTitle className="text-2xl text-center text-brandOrange font-extrabold">Access Denied</DialogTitle>
+              <DialogTitle className="text-2xl text-center text-brandOrange font-extrabold">
+                Access Denied
+              </DialogTitle>
               <DialogDescription className="text-base text-center text-brandGray mt-2">
-                You do not have access to this stream. Only users who own this streamer can view this stream.<br />
+                You do not have access to this stream. Only users who own this
+                streamer can view this stream.
+                <br />
                 Please add this streamer to your account to unlock access.
               </DialogDescription>
             </div>
@@ -324,56 +178,63 @@
       </Dialog>
     );
   }
->>>>>>> 3d0d9c84
 
   return (
     <div className="min-h-screen flex flex-col items-center justify-center bg-black text-white p-4">
       <div className="w-full max-w-2xl">
         <h1 className="text-2xl font-bold mb-2 truncate">
-          {stream?.title || "Live Stream"}
+          {streamTitle || "Live Stream"}
         </h1>
         <div className="mb-4">
-          {status === "live" && (
+          {hasStarted && !hasEnded ? (
             <span className="bg-red-600 text-white px-3 py-1 rounded-full text-sm">
               LIVE
             </span>
-          )}
-          {status === "offline" && (
+          ) : hasEnded ? (
+            <span className="bg-gray-900 text-gray-400 px-3 py-1 rounded-full text-sm">
+              Ended
+            </span>
+          ) : (
             <span className="bg-gray-700 text-gray-300 px-3 py-1 rounded-full text-sm">
               Offline
-            </span>
-          )}
-          {status === "ended" && (
-            <span className="bg-gray-900 text-gray-400 px-3 py-1 rounded-full text-sm">
-              Ended
             </span>
           )}
         </div>
         <div
           className="aspect-video bg-black rounded-lg border border-gray-800 flex items-center justify-center mb-4"
           style={{ minHeight: 320 }}
+          ref={videoContainerRef}
         >
-          {status === "loading" && (
+          {videoStatus === "waiting" && (
             <span className="text-gray-400">Loading...</span>
           )}
-          {status === "live" && (
-            <div ref={videoRef} className="w-full h-full" />
-          )}
-          {status === "offline" && (
+          {videoStatus === "active" && (
+            <div className="w-full h-full flex items-center justify-center">
+              <span className="text-gray-400">Stream is live</span>
+            </div>
+          )}
+          {videoStatus === "offline" && (
             <span className="text-gray-400">The stream is not live yet.</span>
           )}
-          {status === "ended" && (
+          {videoStatus === "ended" && (
             <span className="text-gray-500">This stream has ended.</span>
           )}
+          {videoStatus === "error" && (
+            <span className="text-red-500">Error loading stream</span>
+          )}
         </div>
-        {error && <div className="text-red-500 mb-2">{error}</div>}
+        {connectionError && (
+          <div className="text-red-500 mb-2">{connectionError}</div>
+        )}
       </div>
 
       {/* Preview countdown overlay */}
       {isPreview && previewCountdown > 0 && (
         <div className="fixed top-4 right-4 z-50 bg-brandBlack border-2 border-brandOrange rounded-lg p-4 text-white">
           <p className="text-lg font-bold">Preview Time Remaining:</p>
-          <p className="text-3xl text-brandOrange text-center">{previewCountdown}s</p>
+          <p className="text-3xl text-brandOrange text-center">
+            {previewCountdown}s
+          </p>
         </div>
       )}
     </div>
