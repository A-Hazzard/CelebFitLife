"use client";

<<<<<<< HEAD
import { useSignupStore } from '@/store/useSignupStore';
import BasicInfo from './steps/BasicInfo';
import SelectPlan from './steps/SelectPlan';
import Payment from './steps/Payment';
import SelectStreamers from './steps/SelectStreamers';
import Stepper from '@/components/ui/Stepper';
=======
import LandingHeader from "@/components/layout/landing/Header";
import { Button } from "@/components/ui/button";
import { Input } from "@/components/ui/input";
import { Label } from "@/components/ui/label";
import { signUpUser } from "@/lib/services/AuthService";
import { FirebaseError } from "firebase/app";
import { useRouter } from "next/navigation";
import React, { useState } from "react";
>>>>>>> 27037cfe

function LabelInput({
  label,
  type,
  value,
  onChange,
}: {
  label: string;
  type: string;
  value: string;
  onChange: (val: string) => void;
}) {
  return (
    <label className="flex flex-col space-y-1">
      <span className="text-sm">{label}</span>
      <Input
        type={type}
        placeholder={`Enter ${label.toLowerCase()}`}
        value={value}
        onChange={(e) => onChange(e.target.value)}
        className="bg-gray-900 text-white border border-gray-500 focus:outline-none focus:ring-2 focus:ring-brandOrange py-2 px-4 rounded"
      />
    </label>
  );
}
export default function RegisterPage() {
<<<<<<< HEAD
  const { step } = useSignupStore();

  return (
    <div className="min-h-screen flex flex-col items-center justify-center bg-brandBlack text-brandWhite">
      <div className="w-full max-w-md px-6 py-8">
        <Stepper currentStep={step} />

        {step === 1 && <BasicInfo />}
        {step === 2 && <SelectPlan />}
        {step === 3 && <Payment />}
        {step === 4 && <SelectStreamers />}
=======
  const router = useRouter();

  const [username, setUsername] = useState("");
  const [email, setEmail] = useState("");
  const [password, setPassword] = useState("");
  const [phone, setPhone] = useState("");
  const [country, setCountry] = useState("");
  const [city, setCity] = useState("");
  const [age, setAge] = useState("");
  const [acceptedTnC, setAcceptedTnC] = useState(false);

  const [error, setError] = useState("");
  const [loading, setLoading] = useState(false);

  const handleSubmit = async (e: React.FormEvent) => {
    e.preventDefault();
    setLoading(true);
    setError("");

    try {
      if (!acceptedTnC) {
        throw new Error("You must accept the Terms & Conditions.");
      }
      if (
        !username ||
        !email ||
        !password ||
        !phone ||
        !country ||
        !city ||
        !age
      ) {
        throw new Error("Please fill out all required fields.");
      }

      const ageNum = parseInt(age, 10);
      await signUpUser({
        email,
        password,
        username,
        phone,
        country,
        city,
        age: ageNum,
        acceptedTnC,
      });

      router.push("/login?verification=sent");
    } catch (err: unknown) {
      if (err instanceof FirebaseError) {
        setError(err.message);
      } else if (err instanceof Error) {
        setError(err.message);
      } else {
        setError("An unknown error occurred");
      }
    } finally {
      setLoading(false);
    }
  };

  return (
    <>
      <LandingHeader />
      <div className="min-h-screen flex items-center justify-center bg-gradient-to-b from-[#ff7f3017] to-brandBlack text-brandWhite">
        <div className="w-full max-w-md bg-gray-800 shadow-xl rounded-lg px-8 py-10">
          <h1 className="text-4xl font-extrabold text-brandOrange text-center mb-6">
            Sign Up
          </h1>

          {error && (
            <p className="text-red-500 bg-gray-700 p-3 rounded mb-4 text-center font-semibold">
              {error}
            </p>
          )}

          <form onSubmit={handleSubmit} className="flex flex-col space-y-4">
            <LabelInput
              label="Username"
              type="text"
              value={username}
              onChange={setUsername}
            />
            <LabelInput
              label="Email"
              type="email"
              value={email}
              onChange={setEmail}
            />
            <LabelInput
              label="Password"
              type="password"
              value={password}
              onChange={setPassword}
            />
            <LabelInput
              label="Phone Number"
              type="text"
              value={phone}
              onChange={setPhone}
            />
            <LabelInput
              label="Country"
              type="text"
              value={country}
              onChange={setCountry}
            />
            <LabelInput
              label="City"
              type="text"
              value={city}
              onChange={setCity}
            />
            <LabelInput
              label="Age"
              type="number"
              value={age}
              onChange={setAge}
            />

            <label className="flex items-center space-x-2">
              <input
                id="terms"
                type="checkbox"
                checked={acceptedTnC}
                onChange={(e) => setAcceptedTnC(e.target.checked)}
                className="border-brandOrange bg-white checked:bg-brandOrange checked:text-brandBlack w-5 h-5"
              />
              <Label htmlFor="terms" className="text-sm">
                I accept the Terms & Conditions
              </Label>
            </label>

            <Button
              disabled={loading}
              className="bg-brandOrange text-brandBlack font-semibold py-2 mt-4 rounded disabled:bg-opacity-50"
              type="submit"
            >
              {loading ? "Signing Up..." : "Sign Up"}
            </Button>
          </form>
        </div>
>>>>>>> 27037cfe
      </div>
    </>
  );
}

<|MERGE_RESOLUTION|>--- conflicted
+++ resolved
@@ -1,49 +1,13 @@
-"use client";
+'use client';
 
-<<<<<<< HEAD
 import { useSignupStore } from '@/store/useSignupStore';
 import BasicInfo from './steps/BasicInfo';
 import SelectPlan from './steps/SelectPlan';
 import Payment from './steps/Payment';
 import SelectStreamers from './steps/SelectStreamers';
 import Stepper from '@/components/ui/Stepper';
-=======
-import LandingHeader from "@/components/layout/landing/Header";
-import { Button } from "@/components/ui/button";
-import { Input } from "@/components/ui/input";
-import { Label } from "@/components/ui/label";
-import { signUpUser } from "@/lib/services/AuthService";
-import { FirebaseError } from "firebase/app";
-import { useRouter } from "next/navigation";
-import React, { useState } from "react";
->>>>>>> 27037cfe
 
-function LabelInput({
-  label,
-  type,
-  value,
-  onChange,
-}: {
-  label: string;
-  type: string;
-  value: string;
-  onChange: (val: string) => void;
-}) {
-  return (
-    <label className="flex flex-col space-y-1">
-      <span className="text-sm">{label}</span>
-      <Input
-        type={type}
-        placeholder={`Enter ${label.toLowerCase()}`}
-        value={value}
-        onChange={(e) => onChange(e.target.value)}
-        className="bg-gray-900 text-white border border-gray-500 focus:outline-none focus:ring-2 focus:ring-brandOrange py-2 px-4 rounded"
-      />
-    </label>
-  );
-}
 export default function RegisterPage() {
-<<<<<<< HEAD
   const { step } = useSignupStore();
 
   return (
@@ -55,152 +19,7 @@
         {step === 2 && <SelectPlan />}
         {step === 3 && <Payment />}
         {step === 4 && <SelectStreamers />}
-=======
-  const router = useRouter();
-
-  const [username, setUsername] = useState("");
-  const [email, setEmail] = useState("");
-  const [password, setPassword] = useState("");
-  const [phone, setPhone] = useState("");
-  const [country, setCountry] = useState("");
-  const [city, setCity] = useState("");
-  const [age, setAge] = useState("");
-  const [acceptedTnC, setAcceptedTnC] = useState(false);
-
-  const [error, setError] = useState("");
-  const [loading, setLoading] = useState(false);
-
-  const handleSubmit = async (e: React.FormEvent) => {
-    e.preventDefault();
-    setLoading(true);
-    setError("");
-
-    try {
-      if (!acceptedTnC) {
-        throw new Error("You must accept the Terms & Conditions.");
-      }
-      if (
-        !username ||
-        !email ||
-        !password ||
-        !phone ||
-        !country ||
-        !city ||
-        !age
-      ) {
-        throw new Error("Please fill out all required fields.");
-      }
-
-      const ageNum = parseInt(age, 10);
-      await signUpUser({
-        email,
-        password,
-        username,
-        phone,
-        country,
-        city,
-        age: ageNum,
-        acceptedTnC,
-      });
-
-      router.push("/login?verification=sent");
-    } catch (err: unknown) {
-      if (err instanceof FirebaseError) {
-        setError(err.message);
-      } else if (err instanceof Error) {
-        setError(err.message);
-      } else {
-        setError("An unknown error occurred");
-      }
-    } finally {
-      setLoading(false);
-    }
-  };
-
-  return (
-    <>
-      <LandingHeader />
-      <div className="min-h-screen flex items-center justify-center bg-gradient-to-b from-[#ff7f3017] to-brandBlack text-brandWhite">
-        <div className="w-full max-w-md bg-gray-800 shadow-xl rounded-lg px-8 py-10">
-          <h1 className="text-4xl font-extrabold text-brandOrange text-center mb-6">
-            Sign Up
-          </h1>
-
-          {error && (
-            <p className="text-red-500 bg-gray-700 p-3 rounded mb-4 text-center font-semibold">
-              {error}
-            </p>
-          )}
-
-          <form onSubmit={handleSubmit} className="flex flex-col space-y-4">
-            <LabelInput
-              label="Username"
-              type="text"
-              value={username}
-              onChange={setUsername}
-            />
-            <LabelInput
-              label="Email"
-              type="email"
-              value={email}
-              onChange={setEmail}
-            />
-            <LabelInput
-              label="Password"
-              type="password"
-              value={password}
-              onChange={setPassword}
-            />
-            <LabelInput
-              label="Phone Number"
-              type="text"
-              value={phone}
-              onChange={setPhone}
-            />
-            <LabelInput
-              label="Country"
-              type="text"
-              value={country}
-              onChange={setCountry}
-            />
-            <LabelInput
-              label="City"
-              type="text"
-              value={city}
-              onChange={setCity}
-            />
-            <LabelInput
-              label="Age"
-              type="number"
-              value={age}
-              onChange={setAge}
-            />
-
-            <label className="flex items-center space-x-2">
-              <input
-                id="terms"
-                type="checkbox"
-                checked={acceptedTnC}
-                onChange={(e) => setAcceptedTnC(e.target.checked)}
-                className="border-brandOrange bg-white checked:bg-brandOrange checked:text-brandBlack w-5 h-5"
-              />
-              <Label htmlFor="terms" className="text-sm">
-                I accept the Terms & Conditions
-              </Label>
-            </label>
-
-            <Button
-              disabled={loading}
-              className="bg-brandOrange text-brandBlack font-semibold py-2 mt-4 rounded disabled:bg-opacity-50"
-              type="submit"
-            >
-              {loading ? "Signing Up..." : "Sign Up"}
-            </Button>
-          </form>
-        </div>
->>>>>>> 27037cfe
       </div>
-    </>
+    </div>
   );
-}
-
+}