--- conflicted
+++ resolved
@@ -1,9 +1,3 @@
-<<<<<<< HEAD
-import { Avatar, AvatarFallback, AvatarImage } from '@/components/ui/avatar';
-import { DropdownMenu, DropdownMenuTrigger, DropdownMenuContent, DropdownMenuItem } from '@/components/ui/dropdown-menu';
-import { Input } from '@/components/ui/input';
-import Link from 'next/link';
-=======
 "use client";
 
 import Link from "next/link";
@@ -15,7 +9,7 @@
   DropdownMenuTrigger,
 } from "@/components/ui/dropdown-menu";
 import { Input } from "@/components/ui/input";
->>>>>>> 27037cfe
+
 
 export default function Header() {
   return (
@@ -45,13 +39,9 @@
             <DropdownMenuItem>
               <Link href="/profile">Profile</Link>
             </DropdownMenuItem>
-<<<<<<< HEAD
+
             <DropdownMenuItem>Log Out</DropdownMenuItem>
-=======
-            <DropdownMenuItem>
-              <Link href="/logout">Log Out</Link>
-            </DropdownMenuItem>
->>>>>>> 27037cfe
+
           </DropdownMenuContent>
         </DropdownMenu>
       </div>
